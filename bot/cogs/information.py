import logging
import random
import textwrap

from discord import CategoryChannel, Colour, Embed, Member, TextChannel, VoiceChannel
from discord.ext.commands import BadArgument, Bot, CommandError, Context, MissingPermissions, command

<<<<<<< HEAD
from bot.constants import Emojis, Keys, Roles
=======
from bot.constants import (
    Channels, Emojis, Keys, MODERATION_ROLES,
    NEGATIVE_REPLIES, STAFF_ROLES, URLs
)
>>>>>>> 65e141fe
from bot.decorators import with_role
from bot.utils.checks import with_role_check
from bot.utils.time import time_since

log = logging.getLogger(__name__)


class Information:
    """
    A cog with commands for generating embeds with
    server information, such as server statistics
    and user information.
    """

    def __init__(self, bot: Bot):
        self.bot = bot
        self.headers = {"X-API-Key": Keys.site_api}

    @with_role(*MODERATION_ROLES)
    @command(name="roles")
    async def roles_info(self, ctx: Context):
        """
        Returns a list of all roles and their
        corresponding IDs.
        """

        # Sort the roles alphabetically and remove the @everyone role
        roles = sorted(ctx.guild.roles, key=lambda role: role.name)
        roles = [role for role in roles if role.name != "@everyone"]

        # Build a string
        role_string = ""
        for role in roles:
            role_string += f"`{role.id}` - {role.mention}\n"

        # Build an embed
        embed = Embed(
            title="Role information",
            colour=Colour.blurple(),
            description=role_string
        )

        embed.set_footer(text=f"Total roles: {len(roles)}")

        await ctx.send(embed=embed)

    @command(name="server", aliases=["server_info", "guild", "guild_info"])
    async def server_info(self, ctx: Context):
        """
        Returns an embed full of
        server information.
        """

        created = time_since(ctx.guild.created_at, precision="days")
        features = ", ".join(ctx.guild.features)
        region = ctx.guild.region

        # How many of each type of channel?
        roles = len(ctx.guild.roles)
        channels = ctx.guild.channels
        text_channels = 0
        category_channels = 0
        voice_channels = 0
        for channel in channels:
            if type(channel) == TextChannel:
                text_channels += 1
            elif type(channel) == CategoryChannel:
                category_channels += 1
            elif type(channel) == VoiceChannel:
                voice_channels += 1

        # How many of each user status?
        member_count = ctx.guild.member_count
        members = ctx.guild.members
        online = 0
        dnd = 0
        idle = 0
        offline = 0
        for member in members:
            if str(member.status) == "online":
                online += 1
            elif str(member.status) == "offline":
                offline += 1
            elif str(member.status) == "idle":
                idle += 1
            elif str(member.status) == "dnd":
                dnd += 1

        embed = Embed(
            colour=Colour.blurple(),
            description=textwrap.dedent(f"""
                **Server information**
                Created: {created}
                Voice region: {region}
                Features: {features}

                **Counts**
                Members: {member_count:,}
                Roles: {roles}
                Text: {text_channels}
                Voice: {voice_channels}
                Channel categories: {category_channels}

                **Members**
                {Emojis.status_online} {online}
                {Emojis.status_idle} {idle}
                {Emojis.status_dnd} {dnd}
                {Emojis.status_offline} {offline}
            """)
        )

        embed.set_thumbnail(url=ctx.guild.icon_url)

        await ctx.send(embed=embed)

    @command(name="user", aliases=["user_info", "member", "member_info"])
    async def user_info(self, ctx: Context, user: Member = None, hidden: bool = False):
        """
        Returns info about a user.
        """

        # Do a role check if this is being executed on
        # someone other than the caller
        if user and user != ctx.author:
            if not with_role_check(ctx, *MODERATION_ROLES):
                raise BadArgument("You do not have permission to use this command on users other than yourself.")

        # Non-moderators may only do this in #bot-commands and can't see
        # hidden infractions.
        if not with_role_check(ctx, *STAFF_ROLES):
            if not ctx.channel.id == Channels.bot:
                raise MissingPermissions("You can't do that here!")
            # Hide hidden infractions for users without a moderation role
            hidden = False

        # Validates hidden input
        hidden = str(hidden)

        if user is None:
            user = ctx.author

        # User information
        created = time_since(user.created_at, max_units=3)

        name = f"{user.name}#{user.discriminator}"
        if user.nick:
            name = f"{user.nick} ({name})"

        # Member information
        joined = time_since(user.joined_at, precision="days")

        # You're welcome, Volcyyyyyyyyyyyyyyyy
        roles = ", ".join(
            role.mention for role in user.roles if role.name != "@everyone"
        )

        # Infractions
        infractions = await self.bot.api_client.get(
            'bot/infractions',
            params={
                'hidden': hidden,
                'user__id': str(user.id)
            }
        )

        infr_total = 0
        infr_active = 0

        # At least it's readable.
        for infr in infractions:
            if infr["active"]:
                infr_active += 1

            infr_total += 1

        # Let's build the embed now
        embed = Embed(
            title=name,
            description=textwrap.dedent(f"""
                **User Information**
                Created: {created}
                Profile: {user.mention}
                ID: {user.id}

                **Member Information**
                Joined: {joined}
                Roles: {roles or None}

                **Infractions**
                Total: {infr_total}
                Active: {infr_active}
            """)
        )

        embed.set_thumbnail(url=user.avatar_url_as(format="png"))
        embed.colour = user.top_role.colour if roles else Colour.blurple()

        await ctx.send(embed=embed)

    @user_info.error
    async def user_info_command_error(self, ctx: Context, error: CommandError):
        embed = Embed(colour=Colour.red())

        if isinstance(error, BadArgument):
            embed.title = random.choice(NEGATIVE_REPLIES)
            embed.description = str(error)
            await ctx.send(embed=embed)

        elif isinstance(error, MissingPermissions):
            embed.title = random.choice(NEGATIVE_REPLIES)
            embed.description = f"Sorry, but you may only use this command within <#{Channels.bot}>."
            await ctx.send(embed=embed)

        else:
            log.exception(f"Unhandled error: {error}")


def setup(bot):
    bot.add_cog(Information(bot))
    log.info("Cog loaded: Information")<|MERGE_RESOLUTION|>--- conflicted
+++ resolved
@@ -3,16 +3,13 @@
 import textwrap
 
 from discord import CategoryChannel, Colour, Embed, Member, TextChannel, VoiceChannel
-from discord.ext.commands import BadArgument, Bot, CommandError, Context, MissingPermissions, command
-
-<<<<<<< HEAD
-from bot.constants import Emojis, Keys, Roles
-=======
+from discord.ext.commands import (
+    BadArgument, Bot, CommandError, Context, MissingPermissions, command
+)
+
 from bot.constants import (
-    Channels, Emojis, Keys, MODERATION_ROLES,
-    NEGATIVE_REPLIES, STAFF_ROLES, URLs
+    Channels, Emojis, Keys, MODERATION_ROLES, NEGATIVE_REPLIES, STAFF_ROLES
 )
->>>>>>> 65e141fe
 from bot.decorators import with_role
 from bot.utils.checks import with_role_check
 from bot.utils.time import time_since
